--- conflicted
+++ resolved
@@ -1,12 +1,6 @@
 #!/usr/bin/python
 
 """
-.. module:: phobos.exporter
-    :platform: Unix, Windows, Mac
-    :synopsis: TODO: INSERT TEXT HERE
-
-.. moduleauthor:: Kai von Szadowski
-
 Copyright 2014, University of Bremen & DFKI GmbH Robotics Innovation Center
 
 This file is part of Phobos, a Blender Add-On to edit robot models.
@@ -28,6 +22,7 @@
 
 Created on 28 Feb 2014
 
+@author: Kai von Szadkowski
 """
 
 import bpy
@@ -405,8 +400,6 @@
             else:
                 urdf_geom_loc = mathutils.Matrix.Identity(4)
                 urdf_geom_rot = mathutils.Matrix.Identity(4)
-            print(link['name'], link['inertial'])
-            print(link['inertial']['name'])
             geoname = link['inertial']['name'] #g
             try:
                 geom = bpy.data.objects[geoname]
@@ -443,18 +436,6 @@
                         pass
 
                     selectObjects([geom, parentLink], True, 1)
-                    #if 'pivot' in link:
-                    #    pivot = link['pivot']
-                    #    #object_location = geom.location
-                    #    cursor_location = bpy.context.scene.cursor_location
-                    #    bpy.context.scene.cursor_location = mathutils.Vector((pivot[0],
-                    #                                                          pivot[1],
-                    #                                                          pivot[2]))
-                    #   # print('loc:', object_location)
-                    #   # print('piv:', pivot)
-                    #    bpy.ops.object.origin_set(type='ORIGIN_CURSOR')
-                    #    bpy.context.scene.cursor_location = cursor_location
-
 
     def attachSensor(self, sensor):
         """This function attaches a given sensor to its parent link.
@@ -478,11 +459,7 @@
             bpy.ops.object.parent_set(type='BONE_RELATIVE')
             sensorobj.matrix_local = urdf_geom_loc * urdf_geom_rot
         except KeyError:
-<<<<<<< HEAD
             log("inconsistent data on sensor: "+ sensor['name'], "ERROR")
-=======
-            print('###ERROR: inconsistent data on sensor:', sensor['name'])
->>>>>>> 692f0c7d
 
 
     def createGeometry(self, viscol, geomsrc):
@@ -570,7 +547,7 @@
 
         """
         bpy.ops.object.select_all(action='DESELECT')
-        inert = createPrimitive('inertial_'+name, 'sphere', 0.01, 0, 'None', (0, 0, 0))
+        inert = createPrimitive('inertial_'+name, 'box', [0.04, 0.04, 0.04], player='inertial')
         inert.select = True
         bpy.ops.object.transform_apply(scale=True)
         for prop in inertial:
@@ -595,7 +572,7 @@
         #create base object ( =armature)
         bpy.ops.object.select_all(action='DESELECT')
         #bpy.ops.view3d.snap_cursor_to_center()
-        bpy.ops.object.armature_add(layers=defLayers([0]))
+        bpy.ops.object.armature_add(layers=defLayers(0))
         newlink = bpy.context.active_object #print(bpy.context.object) #print(bpy.context.scene.objects.active) #bpy.context.selected_objects[0]
         newlink.name = link['name']
         newlink.location = (0.0, 0.0, 0.0)
@@ -722,7 +699,6 @@
         except KeyError:
             lower = 0.0
             upper = 0.0
-        print(joint)
         joints.setJointConstraints(link, joint['type'], lower, upper)
         for prop in joint:
             if prop.startswith('$'):
@@ -730,7 +706,6 @@
                     link['joint/'+prop[1:]+'/'+tag] = joint[prop][tag]
 
     def createMotor(self, motor):
-<<<<<<< HEAD
         """This function creates the motor properties in the motors joint object.
 
         :param motor: The motor you want to create the properties from.
@@ -738,18 +713,6 @@
         :return: Nothing.
 
         """
-        try:
-            joint = bpy.data.objects[motor['joint']]
-            for prop in motor:
-                if prop != 'joint':
-                    if not prop.startswith('$'):
-                        joint['motor/'+prop] = motor[prop]
-                    else:
-                        for tag in motor[prop]:
-                            joint['motor/'+prop[1:]+'/'+tag] = motor[prop][tag]
-        except KeyError:
-            log("Joint " + motor['joint'] + " does not exist", "ERROR")
-=======
         #try:
         link = bpy.data.objects[self.robot['joints'][motor['joint']]['child']]
         selectObjects([link])
@@ -775,7 +738,6 @@
             #                joint['motor/'+prop[1:]+'/'+tag] = motor[prop][tag]
         #except KeyError:
             #print("Joint " + motor['joint'] + " does not exist", "ERROR")
->>>>>>> 692f0c7d
 
     def createSensor(self, sensor):
         if 'link' in sensor:
@@ -811,6 +773,7 @@
 
         """
         print("\n\nCreating Blender model...")
+        print("Creating links...")
         for l in self.robot['links']:
             #print(l + ', ', end='')
             link = self.robot['links'][l]
@@ -836,13 +799,10 @@
         self.placeChildLinks(root)
         print("\n\nAssigning model name...")
         try:
-            print('ROOT:', root)
             rootlink = getRoot(bpy.data.objects[root['name']])
             rootlink['modelname'] = self.robot['name']
         except KeyError:
-            print('ROOT:', root)
-            print("Could not assign model name to root link.", "ERROR")
-            assert False
+            link("Could not assign model name to root link.", "ERROR")
         for link in self.robot['links']:
             self.placeLinkSubelements(self.robot['links'][link])
         for sensorname in self.robot['sensors']:
@@ -873,16 +833,6 @@
 
         print('Done!')
 
-        #for obj in bpy.data.objects:
-        #    print('name:', obj.name)
-        #    matrix = obj.matrix_local
-        #    loc, rot, scale = matrix.decompose()
-            #print('rotation:')
-            #print('\tx:', rot.x, '\n\ty:', rot.y, '\n\tz:', rot.z, '\n\tw:', rot.w)
-            #print('location:')
-            #print('\tx:', loc.x, '\n\ty:', loc.y, '\n\tz:', loc.z)
-            #print('-------------------')
-            
         
     def _debug_output(self):
         '''
@@ -898,24 +848,6 @@
     """
 
     def __init__(self, filepath):
-<<<<<<< HEAD
-        """Inits the Parser with the MARS scene file location
-
-        :param filepath: The filepath where the MARS scene lies.
-        :type filepath: String.
-        :return: Nothing.
-
-        """
-        RobotModelParser.__init__(filepath)
-
-    def parseModel(self):
-        """This function parses the MARS Scene.
-        In fact it isn't implemented yet..
-
-        :return: Nothing.
-        """
-        print("Parsing MARS scene...")
-=======
         """
         Initialise a 'MARSModelParser' object and a number of containers
         used to keep track of the parsed information and to apply it in
@@ -1597,7 +1529,6 @@
                 controllers_dict[name] = controller_dict
 
         return controllers_dict
->>>>>>> 692f0c7d
 
 
 class URDFModelParser(RobotModelParser):
@@ -1683,30 +1614,12 @@
         self._debug_output()
 
     def parseLink(self, link):
-<<<<<<< HEAD
         """This function parses the link from the given link dict object.
 
         :param link: The link you want to
         :return:
 
         """
-        print(link.attrib['name'] + ', ', end='')
-        newlink = {a: link.attrib[a] for a in link.attrib}
-
-        #parse 'inertial'
-        inertial = link.find('inertial')
-        if inertial is not None: # 'if Element' yields none if the Element contains no children, thus this notation
-            newlink['inertial'] = {}
-            newlink['inertial']['pose'] = self.parsePose(inertial.find('origin'))
-            mass = inertial.find('mass')
-            if mass is not None:
-                newlink['inertial']['mass'] = float(mass.attrib['value'])
-            inertia = inertial.find('inertia')
-            if inertia is not None:
-                newlink['inertial']['inertia'] = [float(inertia.attrib[a]) for a in inertia.attrib]
-            newlink['inertial']['name'] = 'inertial_' + newlink['name']
-
-=======
         #print(link.attrib['name'] + ', ', end='')
         newlink = {a: link.attrib[a] for a in link.attrib}
 
@@ -1714,7 +1627,6 @@
         #no_visual_geo = self.parseVisual(newlink, link)
         #no_collision_geo = self.parseCollision(newlink, link)
         #handle_missing_geometry(no_visual_geo, no_collision_geo, newlink)
->>>>>>> 692f0c7d
         #parse visual and collision objects
         for objtype in ['visual', 'collision']:
             newlink[objtype] = {}
@@ -1994,8 +1906,7 @@
                 except TypeError:
                     print("###ERROR: could not find 'type' or 'name' in custom annotation", objtype, objname)
                 except NameError:
-                    #Got following error:UnboundLocalError: local variable 'objtype' referenced before assignment
-                    log("Element " + str(objname) + " of type " + str("Unknown type") + " does not exist in this model.", "ERROR")
+                    log("Element " + str(objname) + " of type " + str(objtype) + " does not exist in this model.", "ERROR")
 
         #now some debug output
         with open(self.filepath+'_SMURF_debug.yml', 'w') as outputfile:
