--- conflicted
+++ resolved
@@ -559,7 +559,6 @@
 
     """
     global progressinfo
-<<<<<<< HEAD
     win = bpy.context.window_manager
     if not progressinfo:
         win.progress_begin(0, 100)
@@ -571,16 +570,10 @@
         win.progress_update(value*100)
         progressinfo = value
     #c.window_manager.progress = value
+    #import sys
+    #    if not "-b" in sys.argv:
     #bpy.ops.wm.redraw_timer(type='DRAW_WIN_SWAP', iterations=1)
     #progressinfo = info
-=======
-    c = bpy.context
-    c.window_manager.progress = value
-    import sys
-    if not "-b" in sys.argv:
-        bpy.ops.wm.redraw_timer(type='DRAW_WIN_SWAP', iterations=1)
-    progressinfo = info
->>>>>>> 7c81720e
     #
     # for area in c.screen.areas:
     #     if area.type == 'VIEW_3D':
