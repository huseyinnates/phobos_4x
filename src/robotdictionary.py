#!/usr/bin/python

"""
Copyright 2014, University of Bremen & DFKI GmbH Robotics Innovation Center

This file is part of Phobos, a Blender Add-On to edit robot models.

Phobos is free software: you can redistribute it and/or modify
it under the terms of the GNU Lesser General Public License
as published by the Free Software Foundation, either version 3
of the License, or (at your option) any later version.

Phobos is distributed in the hope that it will be useful,
but WITHOUT ANY WARRANTY; without even the implied warranty of
MERCHANTABILITY or FITNESS FOR A PARTICULAR PURPOSE. See the
GNU Lesser General Public License for more details.

You should have received a copy of the GNU Lesser General Public License
along with Phobos.  If not, see <http://www.gnu.org/licenses/>.

File robotdictionary.py

Created on 28 Jul 2014

@author: Kai von Szadkowski, Stefan Rahms
"""

import os
import bpy
import mathutils
import copy
import sys
import yaml
from datetime import datetime
import warnings
import phobos.defs as defs
import phobos.joints as joints
import phobos.utils.naming as namingUtils
import phobos.utils.selection as selectionUtils
import phobos.utils.general as generalUtils
import phobos.utils.blender as blenderUtils
import phobos.logging as log


def register():
    """This function is called when this module is registered in blender.

    """
    print("Registering export...")


def collectMaterials(objectlist):
    """This function collects all materials from a list of objects and sorts them into a dictionary

    :param objectlist: The objectlist to grab the materials from.
    :type objectlist: list
    :return: dict

    """
    materials = {}
    for obj in objectlist:
        if obj.phobostype == 'visual' and obj.data.materials:
            mat = obj.data.materials[0]  # simply grab the first material
            if mat.name not in materials:
                materials[mat.name] = deriveMaterial(mat)
                materials[mat.name]['users'] = 1
            else:
                materials[mat.name]['users'] += 1
    return materials


def deriveMaterial(mat):
    """This function takes a blender material and creates a phobos representation from it

    :param mat: The blender material to derive a phobos material from
    :type mat: bpy.types.Material
    :return: dict

    """
    material = initObjectProperties(mat, 'material')
    material['name'] = mat.name
    material['diffuseColor'] = dict(zip(['r', 'g', 'b'], [mat.diffuse_intensity * num for num in list(mat.diffuse_color)]))
    material['ambientColor'] = dict(zip(['r', 'g', 'b'], [mat.ambient * mat.diffuse_intensity * num for num in list(mat.diffuse_color)]))
    material['specularColor'] = dict(zip(['r', 'g', 'b'], [mat.specular_intensity * num for num in list(mat.specular_color)]))
    if mat.emit > 0:
        material['emissionColor'] = dict(zip(['r', 'g', 'b'], [mat.emit * mat.specular_intensity * num for num in list(mat.specular_color)]))
    material['shininess'] = mat.specular_hardness/2
    if mat.use_transparency:
        material['transparency'] = 1.0-mat.alpha
    for tex in mat.texture_slots:  # there are always 18 slots, regardless of whether they are filled or not
        if tex is not None:
            try:
                if tex.use_map_color_diffuse:  # regular diffuse color texture
                    material['diffuseTexture'] = mat.texture_slots[0].texture.image.filepath.replace('//', '') # grab the first texture
                if tex.use_map_normal:  # normal map
                    material['normalTexture'] = mat.texture_slots[0].texture.image.filepath.replace('//', '') # grab the first texture
                if tex.use_map_displacement:  # displacement map
                    material['displacementTexture'] = mat.texture_slots[0].texture.image.filepath.replace('//', '') # grab the first texture
            except (KeyError, AttributeError):
                print('None or incomplete texture data for material ' + namingUtils.getObjectName(mat) + '.')
    return material


def deriveLink(obj):
    """This function derives a link from a blender object and creates its initial phobos data structure.

    :param obj: The blender object to derive the link from.
    :type obj: bpy_types.Object
    :return: dict

    """
    props = initObjectProperties(obj, phobostype='link', ignoretypes=['joint', 'motor'])
    props["pose"] = deriveObjectPose(obj)
    props["collision"] = {}
    props["visual"] = {}
    props["inertial"] = {}
    props['approxcollision'] = []
    return props


def deriveJoint(obj):
    """This function derives a joint from a blender object and creates its initial phobos data structure.

    :param obj: The blender object to derive the joint from.
    :return: dict

    """
    if not 'joint/type' in obj.keys():
        jt, crot = joints.deriveJointType(obj, adjust=True)
    props = initObjectProperties(obj, phobostype='joint', ignoretypes=['link', 'motor'])
    props['parent'] = namingUtils.getObjectName(obj.parent)
    props['child'] = namingUtils.getObjectName(obj)
    axis, minmax = joints.getJointConstraints(obj)
    if axis:
        props['axis'] = list(axis)
    limits = {}
    if minmax is not None:
        if len(minmax) == 2:  # prismatic or revolute joint, TODO: planar etc.
            limits['lower'] = minmax[0]
            limits['upper'] = minmax[1]
    if 'maxvelocity' in props:
        limits['velocity'] = props['maxvelocity']
        del props['maxvelocity']
    if 'maxeffort' in props:
        limits['effort'] = props['maxeffort']
        del props['maxeffort']
    if limits != {}:
        props['limits'] = limits
    props['state'] = deriveJointState(obj)
    #TODO:
    # - calibration
    # - dynamics
    # - mimic
    # - safety_controller
    return props


def deriveJointState(joint):
    """Calculates the state of a joint from the state of the link armature.
    Note that this is the current state and not the zero state.

    :param joint: The joint(armature) to derive its state from.
    :type joint: bpy_types.Object
    :return: dict
    """
    state = {}
    state['matrix'] = [list(vector) for vector in list(joint.pose.bones[0].matrix_basis)]
    state['translation'] = list(joint.pose.bones[0].matrix_basis.to_translation())
    state['rotation_euler'] = list(joint.pose.bones[0].matrix_basis.to_euler()) #[0:3]
    state['rotation_quaternion'] = list(joint.pose.bones[0].matrix_basis.to_quaternion()) #[0:4]
    # TODO: hard-coding this could prove problematic if we at some point build armatures from multiple bones
    return state


def deriveMotor(obj, joint):
    """This function derives a motor from a object and joint.

    :param obj: The blender object to derive the motor from.
    :type obj: bpy_types.Object
    :param joint: The phobos joint to derive the constraints from.
    :type joint: dict
    :return: dict

    """
    props = initObjectProperties(obj, phobostype='motor', ignoretypes=['link', 'joint'])
    if len(props) > 1:  # if there are any 'motor' tags and not only a name
        props['joint'] = obj['joint/name'] if 'joint/name' in obj else obj.name
        try:
            if props['type'] == 'PID':
                if 'limits' in joint:
                    props['minValue'] = joint['limits']['lower']
                    props['maxValue'] = joint['limits']['upper']
            elif props['type'] == 'DC':
                props['minValue'] = 0
                props['maxValue'] = props["maxSpeed"]
        except KeyError:
            print("###WARNING: no lower and/or upper limit defined for joint", props['joint'])
        return props
    else:
        return None  # return None if no motor is attached


def deriveKinematics(obj):
    """This function takes an object and derives a link, joint and motor from it, if possible.

    :param obj: The object to derive its kinematics from.
    :type obj: bpy_types.Object
    :return: tuple

    """
    link = deriveLink(obj)
    joint = None
    motor = None
    if obj.parent:
        # TODO: here we have to identify root joints and write their properties to SMURF!
        # --> namespacing parent = "blub::blublink1"
        # --> how to mark separate smurfs in phobos (simply modelname?)
        # -> cut models in pieces but adding modelnames
        # -> automatic namespacing
        joint = deriveJoint(obj)
        motor = deriveMotor(obj, joint)
    return link, joint, motor


def deriveGeometry(obj):
    """This function derives the geometry from an object.

    :param obj: The blender object to derive the geometry from.
    :type obj: bpy_types.Object
    :return: dict

    """
    if 'geometry/type' in obj:
        geometry = {'type': obj['geometry/type']}
        gt = obj['geometry/type']
        if gt == 'box':
            geometry['size'] = list(obj.dimensions)
        elif gt == 'cylinder':
            geometry['radius'] = obj.dimensions[0]/2
            geometry['length'] = obj.dimensions[2]
        elif gt == 'sphere':
            geometry['radius'] = obj.dimensions[0]/2
        elif gt == 'mesh':
            filename = obj.data.name
            if bpy.data.worlds[0].useObj:
                filename += ".obj"
            elif bpy.data.worlds[0].useBobj:
                filename += ".bobj"
            elif bpy.data.worlds[0].useStl:
                filename += ".stl"
            elif bpy.data.worlds[0].useDae:
                filename += ".dae"
            else:
                filename += ".obj"
            geometry['filename'] = os.path.join('meshes', filename)
            geometry['scale'] = list(obj.scale)
            geometry['size'] = list(obj.dimensions)  # this is needed to calculate an approximate inertia
        return geometry
    else:
        warnings.warn("No geometry/type found for object "+namingUtils.getObjectName(obj)+".")
        return None


def deriveInertial(obj):
    """This function derives the inertial from the given object.

    :param obj: The object to derive the inertial from.
    :type obj: bpy_types.Object
    :return: tuple
    """
    props = initObjectProperties(obj, phobostype='inertial')
    props['inertia'] = list(map(float, obj['inertial/inertia']))
    props['pose'] = deriveObjectPose(obj)
    return props, obj.parent


def deriveObjectPose(obj):
    """This function derives a pose of link, visual or collision object.

    :param obj: The blender object to dereive the pose from.
    :type obj: bpy_types.Object
    :return: dict

    """
    pose = {}
    pose['matrix'] = [list(vector) for vector in list(obj.matrix_local)]
    pose['translation'] = list(obj.matrix_local.to_translation())
    pose['rotation_euler'] = list(obj.matrix_local.to_euler())
    pose['rotation_quaternion'] = list(obj.matrix_local.to_quaternion())
    return pose


def deriveVisual(obj):
    """This function derives the visual information from an object.

    :param obj: The blender object to derive the visuals from.
    :type obj: bpy_types.Object
    :return: dict

    """
    visual = initObjectProperties(obj, phobostype='visual', ignoretypes='geometry')
    visual['geometry'] = deriveGeometry(obj)
    visual['pose'] = deriveObjectPose(obj)
    if obj.lod_levels:
        if 'lodmaxdistances' in obj:
            maxdlist = obj['lodmaxdistances']
        else:
            maxdlist=[obj.lod_levels[i+1].distance for i in range(len(obj.lod_levels)-1)]+[100.0]
        lodlist = []
        for i in range(len(obj.lod_levels)):
            filename = obj.lod_levels[i].object.data.name
            if bpy.data.worlds[0].useObj:
                filename += ".obj"
            elif bpy.data.worlds[0].useBobj:
                filename += ".bobj"
            elif bpy.data.worlds[0].useStl:
                filename += ".stl"
            elif bpy.data.worlds[0].useDae:
                filename += ".dae"
            else:
                filename += ".obj"
            lodlist.append({'start': obj.lod_levels[i].distance, 'end': maxdlist[i], 'filename': os.path.join('meshes', filename)})
        visual['lod'] = lodlist
    #if obj.data.materials:
    #    visual['material'] = deriveMaterial(obj.data.materials[0]) #this is now centralized!
    return visual, obj.parent


def deriveCollision(obj):
    """This function derives the collision information from an object.

    :param obj: The blender object to derive the collision information from.
    :type obj: bpy_types.Object
    :return: dict

    """
    collision = initObjectProperties(obj, phobostype='collision', ignoretypes='geometry')
    collision['geometry'] = deriveGeometry(obj)
    collision['pose'] = deriveObjectPose(obj)
    # the bitmask is cut to length = 16 and reverted for int parsing
    try:
        collision['bitmask'] = int(''.join(['1' if group else '0' for group in obj.rigid_body.collision_groups[:16]])[::-1], 2)
    except AttributeError:
        pass
    return collision, obj.parent


def deriveCapsule(obj):
    """This function derives a capsule from a given blender object

    :param obj: The blender object to derive the capsule from.
    :type obj: bpy_types.Object
    :return: tuple

    """
    viscol_dict = {}
    capsule_pose = deriveObjectPose(obj)
    rotation = capsule_pose['rotation_euler']
    capsule_radius = obj['radius']
    for part in ['sphere1', 'cylinder', 'sphere2']:
        viscol = initObjectProperties(obj, phobostype='collision', ignoretypes='geometry')
        viscol['name'] = namingUtils.getObjectName(obj).split(':')[-1] + '_' + part
        geometry = {}
        pose = {}
        geometry['radius'] = capsule_radius
        if part == 'cylinder':
            geometry['length'] = obj['length']
            geometry['type'] = 'cylinder'
            pose = capsule_pose
        else:
            geometry['type'] = 'sphere'
            if part == 'sphere1':
                location = obj['sph1_location']
            else:
                location = obj['sph2_location']
            pose['translation'] = location
            pose['rotation_euler'] = rotation
            loc_mu = mathutils.Matrix.Translation(location)
            rot_mu = mathutils.Euler(rotation).to_quaternion()
            pose['rotation_quaternion'] = list(rot_mu)
            matrix = loc_mu * rot_mu.to_matrix().to_4x4()
            print(list(matrix))
            pose['matrix'] = [list(vector) for vector in list(matrix)]
        viscol['geometry'] = geometry
        viscol['pose'] = pose
        try:
            viscol['bitmask'] = int(''.join(['1' if group else '0' for group in obj.rigid_body.collision_groups]), 2)
        except AttributeError:
            pass
        viscol_dict[part] = viscol
    return viscol_dict, obj.parent



def deriveApproxsphere(obj):
    """This function derives a approxsphere from a given blender object

    :param obj: The blender object to derive the approxsphere from.
    :type obj: bpy_types.Object
    :return: tuple

    """

    sphere = initObjectProperties(obj)
    sphere['radius'] = obj.dimensions[0]/2
    sphere['center'] = list(obj.matrix_local.to_translation())
    return sphere, obj.parent


def deriveSensor(obj):
    """This function derives a sensor from a given blender object

    :param obj: The blender object to derive the sensor from.
    :type obj: bpy_types.Object
    :return: dict

    """
    props = initObjectProperties(obj, phobostype='sensor')
    #props['pose'] = deriveObjectPose(obj)
    props['link'] = namingUtils.getObjectName(obj.parent)
    return props


def deriveController(obj):
    """This function derives a controller from a given blender object

    :param obj: The blender object to derive the controller from.
    :type obj: bpy_types.Object
    :return: dict

    """
    props = initObjectProperties(obj, phobostype='controller')
    return props

def deriveLight(obj):
    """This function derives a light from a given blender object

    :param obj: The blender object to derive the light from.
    :type obj: bpy_types.Object
    :return: tuple

    """
    light = initObjectProperties(obj, phobostype='light')
    light_data = obj.data
    if light_data.use_diffuse:
        light['color_diffuse'] = list(light_data.color)
    if light_data.use_specular:
        light['color_specular'] = copy.copy(light['color_diffuse'])
    light['type'] = light_data.type.lower()
    if light['type'] == 'SPOT':
        light['size'] = light_data.size
    light['position'] =  list(obj.matrix_local.to_translation())
    light['rotation'] = list(obj.matrix_local.to_euler())
    try:
        light['attenuation_linear'] = float(light_data.linear_attenuation)
    except AttributeError:
        pass
    try:
        light['attenuation_quadratic'] = float(light_data.quadratic_attenuation)
    except AttributeError:
        pass
    if light_data.energy:
        light['attenuation_constant'] = float(light_data.energy)

    if obj.parent is not None:
        light['parent'] = namingUtils.getObjectName(obj.parent,phobostype="link")

    return light

def initObjectProperties(obj, phobostype=None, ignoretypes=[]):
    """This function initializes a phobos data structure with a given object
    and derives basic information from its custom properties.

    :param obj: The object to derive initial properties from.
    :type obj: bpy_types.Object
    :param phobostype: This parameter can specify the type of the given object to include more specific information.
    :type phobostype: str
    :param ignoretypes: This list contains properties that should be ignored while initializing the objects properties.
    :type ignoretypes: list
    :return: dict

    """
    props = {'name': namingUtils.getObjectName(obj).split(':')[-1]}  #allow duplicated names differentiated by types
    if not phobostype:
        for key, value in obj.items():
            props[key] = value
    else:
        for key, value in obj.items():
            if hasattr(value, 'to_list'):  # transform Blender id_arrays into lists
                value = list(value)
            if '/' in key:
                if phobostype+'/' in key:
                    specs = key.split('/')[1:]
                    if len(specs) == 1:
                        props[key.replace(phobostype+'/', '')] = value
                    elif len(specs) == 2:
                        category, specifier = specs
                        if '$'+category not in props:
                            props['$'+category] = {}
                        props['$'+category][specifier] = value
                elif key.count('/') == 1: #ignore two-level specifiers if phobostype is not present
                    category, specifier = key.split('/')
                    if category not in ignoretypes:
                        if '$'+category not in props:
                            props['$'+category] = {}
                        props['$'+category][specifier] = value
    return props


def deriveDictEntry(obj):
    """This function takes a blender object and derives the phobos structure from it
    depending on the objects phobostype.

    :param obj: The object to derive the dict entry (phobos data structure) from.
    :type obj: bpy_types.Object
    :return: tuple

    """
    print(namingUtils.getObjectName(obj), end=', ')
    props = None
    parent = None
    try:
        if obj.phobostype == 'inertial':
            props, parent = deriveInertial(obj)
        elif obj.phobostype == 'visual':
            props, parent = deriveVisual(obj)
        elif obj.phobostype == 'collision':
            if obj['geometry/type'] == 'capsule':
                props, parent = deriveCapsule(obj)
            else:
                props, parent = deriveCollision(obj)
        elif obj.phobostype == 'approxsphere':
            props, parent = deriveApproxsphere(obj)
        elif obj.phobostype == 'sensor':
            props = deriveSensor(obj)
        elif obj.phobostype == 'controller':
            props = deriveController(obj)
        elif obj.phobostype == 'light':
            props, parent = deriveLight(obj)
    except KeyError:
        print('phobos: A KeyError occurred, likely due to missing information in the model:\n    ', sys.exc_info()[0])
    if obj.phobostype in ['sensor', 'controller']:
        return props
    else:
        return props, parent


def deriveGroupEntry(group):
    """This function gets a blender group and creates a list of phobos link skeletons out of the groups objects.

    :param group: The blender group to extract the links from.
    :type group: bpy_types.Group
    :return: list

    """
    links = []
    for obj in group.objects:
        if obj.phobostype == 'link':
            links.append({'type': 'link', 'name': namingUtils.getObjectName(obj)})
        else:
            print("### Error: group " + namingUtils.getObjectName(group) + " contains " + obj.phobostype + ': ' + namingUtils.getObjectName(obj))
    return links


def deriveChainEntry(obj):
    """TODO: Please add pyDoc ASAP.

    """
    returnchains = []
    if 'endChain' in obj:
        chainlist = obj['endChain']
    for chainName in chainlist:
        chainclosed = False
        parent = obj
        chain = {'name': chainName, 'start': '', 'end': namingUtils.getObjectName(obj), 'elements': []}
        while not chainclosed:
            if parent.parent is None:
                print('### Error: Unclosed chain, aborting parsing chain', chainName)
                chain = None
                break
            chain['elements'].append(parent.name)
            parent = parent.parent
            if 'startChain' in parent:
                startChain = parent['startChain']
                if chainName in startChain:
                    chain['start'] = namingUtils.getObjectName(parent)
                    chain['elements'].append(namingUtils.getObjectName(parent))
                    chainclosed = True
        if chain is not None:
            returnchains.append(chain)
    return returnchains


<<<<<<< HEAD
def storePose(robot_name, pose_name):
    """
    Store the current pose of all of a robot's selected links.
    Existing poses of the same name will be overwritten.

    :param robot_name: The robot the pose belongs to.
    :type robot_name: str.
    :param pose_name: The name the pose will be stored under.
    :type pose_name: str.
    :return: Nothing.
    """
    file_name = 'robot_poses_' + robot_name
    load_file = blenderUtils.readTextFile(file_name)
=======
def storePose(pose_name):
    """PLEASE ADD PYDOC ASAP

    :param pose_name:
    :type pose_name:

    """
    load_file = blenderUtils.readTextFile('robot_poses')
>>>>>>> 04be9dca
    if load_file == '':
        poses = {}
    else:
        poses = yaml.load(load_file)
    new_pose = {}
    prev_mode = bpy.context.mode
    bpy.ops.object.mode_set(mode='POSE')
    for root in selectionUtils.getRoots():
        if root['modelname'] == robot_name:
            links = selectionUtils.getChildren(root)
            for link in links:
                if link.select and link.phobostype == 'link':
                    link.pose.bones['Bone'].rotation_mode = 'XYZ'
                    new_pose[namingUtils.getObjectName(link, 'joint')] = link.pose.bones['Bone'].rotation_euler.y
    bpy.ops.object.mode_set(mode=prev_mode)
    poses[pose_name] = new_pose
    blenderUtils.updateTextFile(file_name, yaml.dump(poses))


def loadPose(robot_name, pose_name):
    """
    Load and apply a robot's stored pose.

<<<<<<< HEAD
    :param robot_name: The robot's name.
    :type robot_name: str.
    :param pose_name: The name the pose is stored under.
    :type pose_name: str.
    :return Nothing.
    """
    load_file = blenderUtils.readTextFile('robot_poses_' + robot_name)
=======
def loadPose(pose_name):
    """PLEASE ADD PYDOC ASAP

    :param pose_name:
    :type pose_name:

    """
    load_file = blenderUtils.readTextFile('robot_poses')
>>>>>>> 04be9dca
    if load_file == '':
        log('No poses stored.', 'ERROR')
        return
    poses = yaml.load(load_file)
    if pose_name in poses:
        prev_mode = bpy.context.mode
        bpy.ops.object.mode_set(mode='POSE')
        for obj in selectionUtils.returnObjectList('link'):
            if namingUtils.getObjectName(obj, 'joint') in poses[pose_name]:
                obj.pose.bones['Bone'].rotation_mode = 'XYZ'
                obj.pose.bones['Bone'].rotation_euler.y = poses[pose_name][namingUtils.getObjectName(obj, 'joint')]
        bpy.ops.object.mode_set(mode=prev_mode)
    #else:
    #    log('No pose with name ' + pose_name + ' stored for robot ' + robot_name + '.', 'ERROR')


def get_poses(robot_name):
    """
    Get the names of the poses that have been stored for a robot.

    :param robot_name: The robot's name.
    :return: A list containing the poses' names.
    """
    load_file = blenderUtils.readTextFile('robot_poses_' + robot_name)
    if load_file == '':
        return []
    poses = yaml.load(load_file)
    return poses.keys()


def deriveStoredPoses():
<<<<<<< HEAD
    """
    Collect the poses that have been stored for the scene's robots.

    :return: A dictionary containing the poses.
=======
    """PLEASE ADD DOC ASAP

    :return:

>>>>>>> 04be9dca
    """
    poses_dict = {}
    for file_name in bpy.data.texts:
        if file_name.startswith('robot_poses_'):
            robot_name = file_name[len('robot_poses_'):]
            poses_file = blenderUtils.readTextFile(file_name)
            if poses_file == '':
                poses_dict[robot_name] = {}
                break
            poses = yaml.load(poses_file)
            pose_dict = {}
            for pose in poses:
                new_pose = {}
                new_pose['name'] = pose
                new_pose['joints'] = poses[pose]
                pose_dict[pose] = new_pose
            poses_dict[robot_name] = pose_dict
    return poses_dict


def buildRobotDictionary():
    """Builds a python dictionary representation of a Blender robot model for export and inspection.

    """
    objectlist = bpy.context.selected_objects
    #notifications, faulty_objects = robotupdate.updateModel(bpy.context.selected_objects)
    #print(notifications)
    robot = {'links': {},
            'joints': {},
            'sensors': {},
            'motors': {},
            'controllers': {},
            'materials': {},
            'groups': {},
            'chains': {},
            'lights': {}
            }
    #save timestamped version of model
    robot["date"] = datetime.now().strftime("%Y%m%d_%H:%M")
    root = selectionUtils.getRoot(bpy.context.selected_objects[0])
    if root.phobostype != 'link':
        raise Exception("Found no 'link' object as root of the robot model.")
    else:
        if 'modelname' in root:
            robot['modelname'] = root["modelname"]
        else:
            robot['modelname'] = 'unnamed_robot'

    # digest all the links to derive link and joint information
    print('\nParsing links, joints and motors...')
    for obj in bpy.context.selected_objects:
        if obj.phobostype == 'link':
            link, joint, motor = deriveKinematics(obj)
            robot['links'][namingUtils.getObjectName(obj, phobostype="link")] = link  # it's important that this is really the object's name
            if joint:  # joint can be None if link is a root
                robot['joints'][joint['name']] = joint
            if motor:
                robot['motors'][joint['name']] = motor
            obj.select = False

    # add inertial information to link
    print('\n\nParsing inertials...')
    for l in robot['links']:
        #link = bpy.data.objects[l] NEW NAMING!
        link = selectionUtils.getObjectByName(l)[0] if selectionUtils.getObjectByName(l) is not None else "ERROR!"
        inertials = selectionUtils.getImmediateChildren(link, ['inertial'])
        if len(inertials) == 1:
            props, parent = deriveDictEntry(inertials[0])
            if not (props is None or parent is None):  # this may be the case if there is inertia information missing
                robot['links'][namingUtils.getObjectName(parent)]['inertial'] = props
            inertials[0].select = False
        elif len(inertials) > 1:
            for i in inertials:
                if i.name == 'inertial_' + l:
                    props, parent = deriveDictEntry(i)
                    robot['links'][namingUtils.getObjectName(parent, phobostype="link")]['inertial'] = props
            # FIXME: this has to be re-implemented
            #if linkinertial == None:
            #    mass, com, inertia = inertia.fuseInertiaData(inertials)
            #    parent = inertials[0].parent
            #    matrix_local = mathutils.Matrix.Translation(mathutils.Vector(com))
            #    pose = {}
            #    pose['matrix'] = [list(vector) for vector in list(matrix_local)]
            #    pose['translation'] = list(matrix_local.to_translation())
            #    pose['rotation_euler'] = list(matrix_local.to_euler())
            #    pose['rotation_quaternion'] = list(matrix_local.to_quaternion())
            #    props = {'mass': mass, 'pose': pose, 'inertia': inertia}
            #    robot['links'][parent.name]['inertial'] = props
            for i in inertials:
                i.select = False

    # complete link information by parsing visuals and collision objects
    print('\n\nParsing visual and collision (approximation) objects...')
    capsules_list = []
    for obj in bpy.context.selected_objects:
        print("Parsing object " + namingUtils.getObjectName(obj))
        if obj.phobostype in ['visual', 'collision']:
            props, parent = deriveDictEntry(obj)
            if all([key in props for key in ['cylinder', 'sphere1', 'sphere2']]):     # this is the case with simulated capsules
                capsules_list.append({'link': parent.name,
                                      'name': props['cylinder']['name'][:-len('_cylinder')],
                                      'radius': props['cylinder']['geometry']['radius'],
                                      'length': props['cylinder']['geometry']['length'] + 2*props['cylinder']['geometry']['radius'],
                                      #'bitmask': props['cylinder']['bitmask']
                                    })
                for key in props:
                    robot['links'][namingUtils.getObjectName(parent, phobostype="link")][obj.phobostype][key] = props[key]
            else:
                robot['links'][namingUtils.getObjectName(parent, phobostype="link")][obj.phobostype][namingUtils.getObjectName(obj, phobostype=obj.phobostype)] = props
            obj.select = False
        elif obj.phobostype == 'approxsphere':
            props, parent = deriveDictEntry(obj)
            robot['links'][namingUtils.getObjectName(parent)]['approxcollision'].append(props)
            obj.select = False

    robot['capsules'] = capsules_list

    # combine collision information for links
    for linkname in robot['links']:
        link = robot['links'][linkname]
        bitmask = 0
        for collname in link['collision']:
            try:
                bitmask = bitmask | link['collision'][collname]['bitmask']
            except KeyError:
                pass
        link['collision_bitmask'] = bitmask

    # parse sensors and controllers
    print('\n\nParsing sensors and controllers...')
    for obj in bpy.context.selected_objects:
        if obj.phobostype in ['sensor', 'controller']:
            robot[obj.phobostype+'s'][namingUtils.getObjectName(obj)] = deriveDictEntry(obj)
            obj.select = False

    # parse materials
    print('\n\nParsing materials...')
    robot['materials'] = collectMaterials(objectlist)
    for obj in objectlist:
        if obj.phobostype == 'visual' and len(obj.data.materials) > 0:
            mat = obj.data.materials[0]
            if not namingUtils.getObjectName(mat) in robot['materials']:
                robot['materials'][namingUtils.getObjectName(mat)] = deriveMaterial(mat) #this should actually never happen
            robot['links'][namingUtils.getObjectName(obj.parent)]['visual'][namingUtils.getObjectName(obj, phobostype="visual")]['material'] = namingUtils.getObjectName(mat)

    # gather information on groups of objects
    print('\n\nParsing groups...')
    for group in bpy.data.groups:  # TODO: get rid of the "data" part
        if len(group.objects) > 0 and namingUtils.getObjectName(group) != "RigidBodyWorld":
            robot['groups'][namingUtils.getObjectName(group)] = deriveGroupEntry(group)

    # gather information on chains of objects
    print('\n\nParsing chains...')
    chains = []
    for obj in bpy.data.objects:
        if obj.phobostype == 'link' and 'endChain' in obj:
            chains.extend(deriveChainEntry(obj))
    for chain in chains:
        robot['chains'][chain['name']] = chain

    # gather information on global lights
    print('\n\nParsing lights...')
    for obj in bpy.context.selected_objects:
        if obj.phobostype == 'light':
            robot['lights'][namingUtils.getObjectName(obj)] = deriveLight(obj)

    robot['poses'] = deriveStoredPoses()

    #shorten numbers in dictionary to n decimalPlaces and return it
    print('\n\nRounding numbers...')
    epsilon = 10**(-bpy.data.worlds[0].decimalPlaces)  # TODO: implement this separately
    return generalUtils.epsilonToZero(robot, epsilon, bpy.data.worlds[0].decimalPlaces)


def check_geometry(geometry, owner_type, owner_key, link_key):
    """
    """
    notifications = ''
    if not 'type' in geometry:
        note = "CheckModel: Error, geometry of " + owner_type + " '" + owner_key + "' of link '" + link_key + "' has no attribute 'type'."
        notifications += note + "\n"
        print(note)
    else:
        if geometry['type'] == 'box' or geometry['type'] == 'plane':
            if not 'size' in geometry:
                note = "CheckModel: Error, box / plane type geometry of " + owner_type + " '" + owner_key + "' of link '" + link_key + "' has no attribute 'size'."
                notifications += note + "\n"
                print(note)
        elif geometry['type'] == 'sphere':
            if not 'radius' in geometry:
                note = "CheckModel: Error, sphere type geometry of " + owner_type + " '" + owner_key + "' of link '" + link_key + "' has no attribute 'radius'."
                notifications += note + "\n"
                print(note)
        elif geometry['type'] == 'cylinder':
            if not 'radius' in geometry:
                note = "CheckModel: Error, cylinder type geometry of " + owner_type + " '" + owner_key + "' of link '" + link_key + "' has no attribute 'radius'."
                notifications += note + "\n"
                print(note)
            if not 'length' in geometry:
                note = "CheckModel: Error, cylinder type geometry of " + owner_type + " '" + owner_key + "' of link '" + link_key + "' has no attribute 'length'."
                notifications += note + "\n"
                print(note)
        elif geometry['type'] == 'mesh':
            if not 'size' in geometry:
                note = "CheckModel: Error, mesh type geometry of " + owner_type + " '" + owner_key + "' of link '" + link_key + "' has no attribute 'size'."
                notifications += note + "\n"
                print(note)
            if not 'filename' in geometry:
                note = "CheckModel: Error, mesh type geometry of " + owner_type + " '" + owner_key + "' of link '" + link_key + "' has no attribute 'filename'."
                notifications += note + "\n"
                print(note)
        else:
            note = "CheckModel: Error, geometry of " + owner_type + " '" + owner_key + "' of link '" + link_key + "' has invalid value for attribute 'type': '" + geometry['type'] + "'."
            notifications += note + "\n"
            print(note)
    return notifications


def check_visuals(visuals, link_key):
    """
    """
    notifications = ''
    for visual_key in visuals.keys():
        visual = visuals[visual_key]
        if not 'pose' in visual:
            note = "CheckModel: Error, visual '" + visual_key + "' of link '" + link_key + "' has no attribute 'pose'."
            notifications += note + "\n"
            print(note)
        if not 'name' in visual:
            note = "CheckModel: Error, visual '" + visual_key + "' of link '" + link_key + "' has no attribute 'name'."
            notifications += note + "\n"
            print(note)
        if not 'material' in visual:
            note = "CheckModel: Warning, visual '" + visual_key + "' of link '" + link_key + "' has no attribute 'material'."
            notifications += note + "\n"
            print(note)
        else:
            material = visual['material']
            if not 'name' in material:
                note = "CheckModel: Warning, material of visual '" + visual_key + "' of link '" + link_key + "' has no attribute 'name'."
                notifications += note + "\n"
                print(note)
            if not 'diffuseColor' in material:
                note = "CheckModel: Error, material of visual '" + visual_key + "' of link '" + link_key + "' has no attribute 'diffuseColor'."
                notifications += note + "\n"
                print(note)
            if not 'ambientColor' in material:
                note = "CheckModel: Warning, material of visual '" + visual_key + "' of link '" + link_key + "' has no attribute 'ambientColor'."
                notifications += note + "\n"
                print(note)
            if not 'emissionColor' in material:
                note = "CheckModel: Warning, material of visual '" + visual_key + "' of link '" + link_key + "' has no attribute 'emissionColor'."
                notifications += note + "\n"
                print(note)
            if not 'specularColor' in material:
                note = "CheckModel: Warning, material of visual '" + visual_key + "' of link '" + link_key + "' has no attribute 'specularColor'."
                notifications += note + "\n"
                print(note)
            if not 'transparency' in material:
                note = "CheckModel: Warning, material of visual '" + visual_key + "' of link '" + link_key + "' has no attribute 'transparency'."
                notifications += note + "\n"
                print(note)
        if not 'geometry' in visual:
            note = "CheckModel: Error, visual '" + visual_key + "' of link '" + link_key + "' has no attribute 'geometry'."
            notifications += note + "\n"
            print(note)
        else:
            notifications += check_geometry(visual['geometry'], 'visual', visual_key, link_key)
    return notifications


def check_collisions(collisions, link_key):
    """
    """
    notifications = ''
    for collision_key in collisions.keys():
        collision = collisions[collision_key]
        if not 'bitmask' in collision:
            note = "CheckModel: Warning, collision '" + collision_key + "' has no attribute 'bitmask'."
            notifications += note + "\n"
            print(note)
        if not 'name' in collision:
            note = "CheckModel: Warning, collision '" + collision_key + "' has no attribute 'name'."
            notifications += note + "\n"
            print(note)
        if not 'geometry' in collision:
            note = "CheckModel: Error, collision '" + collision_key + "' of link '" + link_key + "' has no attribute 'geometry'."
            notifications += note + "\n"
            print(note)
        else:
            notifications += check_geometry(collision['geometry'], 'collision', collision_key, link_key)
        if not 'pose' in collision:
            note = "CheckModel: Error, collision '" + collision_key + "' has no attribute 'pose'."
            notifications += note + "\n"
            print(note)
        if not 'max_contacts' in collision:
            note = "CheckModel: Warning, collision '" + collision_key + "' has no attribute 'max_contacts'."
            notifications += note + "\n"
            print(note)
        elif collision['max_contacts'] < 1:
            note = "CheckModel: Note, attribute 'max_contacts' in collision '" + collision_key + "' should not be zero or negative."
            notifications += note + "\n"
            print(note)
    return notifications


def check_links(links):
    """
    """
    notifications = ''
    for link_key in links.keys():
        link = links[link_key]
        '''if not 'filename' in link:
            note = "CheckModel: Error, link '" + link_key + "' has no attribute 'filename'."
            notifications += note + "\n"
            print(note)'''#not included in the model - date 13.10.2014
        if not 'pose' in link:
            note = "CheckModel: Error, link '" + link_key + "' has no attribute 'pose'."
            notifications += note + "\n"
            print(note)
        if not 'name' in link:
            note = "CheckModel: Error, link '" + link_key + "' has no attribute 'name'."
            notifications += note + "\n"
            print(note)
        if not 'parent' in link:
            note = "CheckModel: Error, link '" + link_key + "' has no attribute 'parent'."
            notifications += note + "\n"
            print(note)
        if not 'visual' in link:
            note = "CheckModel: Warning, link '" + link_key + "' has no attribute 'visual'."
            notifications += note + "\n"
            print(note)
        else:
            notifications += check_visuals(link['collision'], link_key)
        if not 'collision' in link:
            note = "CheckModel: Warning, link '" + link_key + "' has no attribute 'collision'."
            notifications += note + "\n"
            print(note)
        else:
            notifications += check_collisions(link['collision'], link_key)
        if not 'inertial' in link:
            note = "CheckModel: Warning, link '" + link_key + "' has no attribute 'inertial'."
            notifications += note + "\n"
            print(note)
        else:
            inertial = link['inertial']
            if not 'mass' in inertial:
                note = "CheckModel: Error, inertial in link '" + link_key + "' has no attribute 'mass'."
                notifications += note + "\n"
                print(note)
            if not 'inertia' in inertial:
                note = "CheckModel: Error, inertial in link '" + link_key + "' has no attribute 'inertia'."
                notifications += note + "\n"
                print(note)
    return notifications


def check_joints(joints):
    """
    """
    notifications = ''
    for joint_key in joints.keys():
        joint = joints[joint_key]
        if not'axis' in joint:
            note = "CheckModel: Error, joint '" + joint_key + "' has no attribute 'axis'."
            notifications += note + "\n"
            print(note)
        if not'limits' in joint:
            note = "CheckModel: Error, joint '" + joint_key + "' has no attribute 'limits'."
            notifications += note + "\n"
            print(note)
        if not'name' in joint:
            note = "CheckModel: Error, joint '" + joint_key + "' has no attribute 'name'."
            notifications += note + "\n"
            print(note)
        if not 'parent' in joint:
            note = "CheckModel: Error, joint '" + joint_key + "' has no attribute 'parent'."
            notifications += note + "\n"
            print(note)
        if not 'child' in joint:
            note = "CheckModel: Error, joint '" + joint_key + "' has no attribute 'child'."
            notifications += note + "\n"
            print(note)
        if not 'type' in joint:
            note = "CheckModel: Error, joint '" + joint_key + "' has no attribute 'type'."
            notifications += note + "\n"
            print(note)
        elif joint['type'] not in defs.jointtypes:
            note = "CheckModel: Error, joint '" + joint_key + "' has invalid value for attribute 'joint/type': '" + joint['type'] + "'."
            notifications += note + '\n'
            print(note)
    return notifications


def check_dict(model):
    """
    """
    notifications = ''
    notifications += check_links(model['links'])
    notifications += check_joints(model['joints'])
    return notifications<|MERGE_RESOLUTION|>--- conflicted
+++ resolved
@@ -591,7 +591,6 @@
     return returnchains
 
 
-<<<<<<< HEAD
 def storePose(robot_name, pose_name):
     """
     Store the current pose of all of a robot's selected links.
@@ -605,16 +604,6 @@
     """
     file_name = 'robot_poses_' + robot_name
     load_file = blenderUtils.readTextFile(file_name)
-=======
-def storePose(pose_name):
-    """PLEASE ADD PYDOC ASAP
-
-    :param pose_name:
-    :type pose_name:
-
-    """
-    load_file = blenderUtils.readTextFile('robot_poses')
->>>>>>> 04be9dca
     if load_file == '':
         poses = {}
     else:
@@ -638,7 +627,6 @@
     """
     Load and apply a robot's stored pose.
 
-<<<<<<< HEAD
     :param robot_name: The robot's name.
     :type robot_name: str.
     :param pose_name: The name the pose is stored under.
@@ -646,16 +634,6 @@
     :return Nothing.
     """
     load_file = blenderUtils.readTextFile('robot_poses_' + robot_name)
-=======
-def loadPose(pose_name):
-    """PLEASE ADD PYDOC ASAP
-
-    :param pose_name:
-    :type pose_name:
-
-    """
-    load_file = blenderUtils.readTextFile('robot_poses')
->>>>>>> 04be9dca
     if load_file == '':
         log('No poses stored.', 'ERROR')
         return
@@ -687,17 +665,10 @@
 
 
 def deriveStoredPoses():
-<<<<<<< HEAD
     """
     Collect the poses that have been stored for the scene's robots.
 
     :return: A dictionary containing the poses.
-=======
-    """PLEASE ADD DOC ASAP
-
-    :return:
-
->>>>>>> 04be9dca
     """
     poses_dict = {}
     for file_name in bpy.data.texts:
